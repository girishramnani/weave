--- conflicted
+++ resolved
@@ -10,16 +10,8 @@
 
 func TestVersion(t *testing.T) {
 	weave.GitCommit = ""
-<<<<<<< HEAD
-	assert.Equal(t, "v0.2.0-dev", weave.Version())
+	assert.Equal(t, "v0.2.0", weave.Version())
 
 	weave.GitCommit = "12345678"
-	assert.Equal(t, "v0.2.0-dev 12345678", weave.Version())
-=======
-	assert.Equal(t, "v0.1.0", weave.Version())
-
-	weave.GitCommit = "12345678"
-	assert.Equal(t, "v0.1.0 12345678", weave.Version())
-
->>>>>>> 83609567
+	assert.Equal(t, "v0.2.0 12345678", weave.Version())
 }